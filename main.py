import argparse
import chess
from chess.variant import find_variant
import chess.polyglot
import engine_wrapper
import model
import json
import lichess
import logging
import multiprocessing
import queue
import os
import os.path
import traceback
import logging_pool
from config import load_config
from conversation import Conversation, ChatLine
from functools import partial
from http.client import RemoteDisconnected
from requests.exceptions import ConnectionError, HTTPError
from urllib3.exceptions import ProtocolError
import time

__version__ = "0.6"

def upgrade_account(li):
    if li.upgrade_to_bot_account() is None:
        return False

    print("Succesfully upgraded to Bot Account!")
    return True

def watch_control_stream(control_queue, li):
    for evnt in li.get_event_stream().iter_lines():
        if evnt:
            event = json.loads(evnt.decode('utf-8'))
            control_queue.put_nowait(event)
        else:
            control_queue.put_nowait({"type": "ping"})

<<<<<<< HEAD
def start(li, user_profile, engine_factory, config):
=======
def start(li, user_profile, max_games, engine_factory, config):
>>>>>>> 6cad8fb2
    # init
    max_games = config["max_concurrent_games"]
    max_queued = config["max_queued_challenges"]
    username = user_profile.get("username")
    print("Welcome {}!".format(username))
    manager = multiprocessing.Manager()
    challenge_queue = []
    control_queue = manager.Queue()
    control_stream = multiprocessing.Process(target=watch_control_stream, args=[control_queue, li])
    control_stream.start()
    busy_processes = 0
    queued_processes = 0

    with logging_pool.LoggingPool(max_games+1) as pool:
        while True:
            event = control_queue.get()
            if event["type"] == "local_game_done":
                busy_processes -= 1
                print("+++ Process Free. Total Queued: {}. Total Used: {}".format(queued_processes, busy_processes))
            elif event["type"] == "challenge":
                chlng = model.Challenge(event["challenge"])
                if can_accept_challenge(chlng, config):
                    challenge_queue.append(chlng)
                    if (config.get("sort_challenges_by") == "rating"):
                        challenge_queue.sort(key=lambda c: -c.challengerRatingInt)
                else:
                    try:
                        li.decline_challenge(chlng.id)
                        print("    Decline {}".format(chlng))
                    except HTTPError as exception:
                        if exception.response.status_code != 404: # ignore missing challenge
                            raise exception
            elif event["type"] == "gameStart":
                if queued_processes <= 0:
                    print("Something went wrong. Game is starting and we don't have a queued process")
                else:
                    queued_processes -= 1
                game_id = event["game"]["id"]
                pool.apply_async(play_game, [li, game_id, control_queue, engine_factory, config])
                busy_processes += 1
                print("--- Process Used. Total Queued: {}. Total Used: {}".format(queued_processes, busy_processes))

            while ((queued_processes + busy_processes) < max_games and challenge_queue): # keep processing the queue until empty or max_games is reached
                chlng = challenge_queue.pop(0)
                try:
                    response = li.accept_challenge(chlng.id)
                    print("    Accept {}".format(chlng))
                    queued_processes += 1
                    print("--- Process Queue. Total Queued: {}. Total Used: {}".format(queued_processes, busy_processes))
                except HTTPError as exception:
                    if exception.response.status_code == 404: # ignore missing challenge
                        print("    Skip missing {}".format(chlng))
                    else:
                        raise exception

    control_stream.terminate()
    control_stream.join()


def play_game(li, game_id, control_queue, engine_factory, config):
    username = li.get_profile()["username"]
    updates = li.get_game_stream(game_id).iter_lines()

    #Initial response of stream will be the full game info. Store it
    game = model.Game(json.loads(next(updates).decode('utf-8')), username, li.baseUrl)
    board = setup_board(game)
    engine = engine_factory(board)
    conversation = Conversation(game, engine, li)
    abort_at = time.time() + 20

    print("+++ {}".format(game))

    engine.pre_game(game)

    engine_cfg = config["engine"]

    if (engine_cfg["polyglot"] == True):
        board = play_first_book_move(game, engine, board, li, engine_cfg)
    else:
        board = play_first_move(game, engine, board, li)

    try:
        for binary_chunk in updates:
            upd = json.loads(binary_chunk.decode('utf-8')) if binary_chunk else None
            u_type = upd["type"] if upd else "ping"
            if u_type == "chatLine":
                conversation.react(ChatLine(upd))
            elif u_type == "gameState":
                game.state = upd
                moves = upd["moves"].split()
                board = update_board(board, moves[-1])

<<<<<<< HEAD
                if is_engine_move(game.is_white, moves):
                    if (engine_cfg["polyglot"] == True and len(moves) <= (engine_cfg["polyglot_max_depth"] * 2) - 1):
                        book_move = get_book_move(board, engine_cfg)
                        if (book_move != None):
                            best_move = book_move
                        else:
                            best_move = engine.search(board, upd.get("wtime"), upd.get("btime"), upd.get("winc"), upd.get("binc"))
                    else:
                        best_move = engine.search(board, upd.get("wtime"), upd.get("btime"), upd.get("winc"), upd.get("binc"))

=======
                if is_engine_move(game, moves):
                    best_move = engine.search(board, upd["wtime"], upd["btime"], upd["winc"], upd["binc"])
>>>>>>> 6cad8fb2
                    li.make_move(game.id, best_move)
                    abort_at = time.time() + 20 # give opponent some time before aborting
            elif u_type == "ping":
                if time.time() > abort_at and len(game.state["moves"]) < 6:
                    print("    Aborting {} by lack of activity".format(game.url()))
                    li.abort(game.id)
    except (RemoteDisconnected, ConnectionError, ProtocolError, HTTPError) as exception:
        print("Abandoning game due to connection error")
        traceback.print_exception(type(exception), exception, exception.__traceback__)
    finally:
        print("--- {} Game over".format(game.url()))
        engine.quit()
        # This can raise queue.NoFull, but that should only happen if we're not processing
        # events fast enough and in this case I believe the exception should be raised
        control_queue.put_nowait({"type": "local_game_done"})


def can_accept_challenge(chlng, config):
    return chlng.is_supported(config)


def play_first_move(game, engine, board, li):
    moves = game.state["moves"].split()
    if is_engine_move(game, moves):
        # need to hardcode first movetime since Lichess has 30 sec limit.
        best_move = engine.first_search(board, 2000)
        li.make_move(game.id, best_move)

    return board


def play_first_book_move(game, engine, board, li, config):
    moves = game.state["moves"].split()
    if is_engine_move(game.is_white, moves):
        book_move = get_book_move(board, config)
        if (book_move != None):
            li.make_move(game.id, book_move)
        else:
            return play_first_move(game, engine, board, li)

    return board


def get_book_move(board, engine_cfg):
    book_dir = os.path.join(engine_cfg["dir"], engine_cfg["polyglot_book"])
    try:
        with chess.polyglot.open_reader(book_dir) as reader:
            if (engine_cfg["polyglot_random"] == True):
                book_move = reader.choice(board).move()
            else:
                book_move = reader.find(board, engine_cfg["polyglot_min_weight"]).move()
            return book_move
    except (FileNotFoundError, IndexError):
        pass

    return None


def setup_board(game):
    if game.variant_name.lower() == "chess960":
        board = chess.Board(game.initial_fen, chess960=True)
    elif game.variant_name == "From Position":
        board = chess.Board(game.initial_fen)
    else:
        VariantBoard = find_variant(game.variant_name);
        board = VariantBoard()
    moves = game.state["moves"].split()
    for move in moves:
        board = update_board(board, move)

    return board


def is_white_to_move(game, moves):
    return len(moves) % 2 == (0 if game.white_starts else 1)


def is_engine_move(game, moves):
    is_w = (game.is_white and is_white_to_move(game, moves))
    is_b = (game.is_white is False and is_white_to_move(game, moves) is False)

    return (is_w or is_b)


def update_board(board, move):
    uci_move = chess.Move.from_uci(move)
    board.push(uci_move)
    return board

def intro():
    return r"""
.   _/|
.  // o\
.  || ._)  lichess-bot %s
.  //__\
.  )___(   Play on Lichess with a bot
""".lstrip() % __version__

if __name__ == "__main__":
    print(intro())
    logger = logging.basicConfig(level=logging.INFO)
    parser = argparse.ArgumentParser(description='Play on Lichess with a bot')
    parser.add_argument('-u', action='store_true', help='Add this flag to upgrade your account to a bot account.')
    args = parser.parse_args()
    CONFIG = load_config()
    li = lichess.Lichess(CONFIG["token"], CONFIG["url"], __version__)

    user_profile = li.get_profile()
    is_bot = user_profile.get("title") == "BOT"

    if args.u is True and is_bot is False:
        is_bot = upgrade_account(li)

    if is_bot:
<<<<<<< HEAD
        engine_factory = partial(engine_wrapper.create_engine, CONFIG)
        start(li, user_profile, engine_factory, CONFIG)
=======
        max_games = CONFIG["max_concurrent_games"]
        engine_factory = partial(engine_wrapper.create_engine, CONFIG)
        start(li, user_profile, max_games, engine_factory, CONFIG)
>>>>>>> 6cad8fb2
    else:
        print("{} is not a bot account. Please upgrade your it to a bot account!".format(user_profile["username"]))<|MERGE_RESOLUTION|>--- conflicted
+++ resolved
@@ -38,11 +38,7 @@
         else:
             control_queue.put_nowait({"type": "ping"})
 
-<<<<<<< HEAD
 def start(li, user_profile, engine_factory, config):
-=======
-def start(li, user_profile, max_games, engine_factory, config):
->>>>>>> 6cad8fb2
     # init
     max_games = config["max_concurrent_games"]
     max_queued = config["max_queued_challenges"]
@@ -134,22 +130,12 @@
                 game.state = upd
                 moves = upd["moves"].split()
                 board = update_board(board, moves[-1])
-
-<<<<<<< HEAD
                 if is_engine_move(game.is_white, moves):
+                    best_move = None
                     if (engine_cfg["polyglot"] == True and len(moves) <= (engine_cfg["polyglot_max_depth"] * 2) - 1):
-                        book_move = get_book_move(board, engine_cfg)
-                        if (book_move != None):
-                            best_move = book_move
-                        else:
-                            best_move = engine.search(board, upd.get("wtime"), upd.get("btime"), upd.get("winc"), upd.get("binc"))
-                    else:
-                        best_move = engine.search(board, upd.get("wtime"), upd.get("btime"), upd.get("winc"), upd.get("binc"))
-
-=======
-                if is_engine_move(game, moves):
-                    best_move = engine.search(board, upd["wtime"], upd["btime"], upd["winc"], upd["binc"])
->>>>>>> 6cad8fb2
+                        best_move = get_book_move(board, engine_cfg)
+                    if best_move == None:
+                        best_move = engine.search(board, upd["wtime"], upd["btime"], upd["winc"], upd["binc"])
                     li.make_move(game.id, best_move)
                     abort_at = time.time() + 20 # give opponent some time before aborting
             elif u_type == "ping":
@@ -264,13 +250,7 @@
         is_bot = upgrade_account(li)
 
     if is_bot:
-<<<<<<< HEAD
         engine_factory = partial(engine_wrapper.create_engine, CONFIG)
         start(li, user_profile, engine_factory, CONFIG)
-=======
-        max_games = CONFIG["max_concurrent_games"]
-        engine_factory = partial(engine_wrapper.create_engine, CONFIG)
-        start(li, user_profile, max_games, engine_factory, CONFIG)
->>>>>>> 6cad8fb2
     else:
         print("{} is not a bot account. Please upgrade your it to a bot account!".format(user_profile["username"]))